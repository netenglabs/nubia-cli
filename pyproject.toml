--- conflicted
+++ resolved
@@ -56,12 +56,8 @@
 black = "^22.6.0"
 importmagic = "^0.1.7"
 pylint = "^2.14.5"
+later = "^20.10.1"
 flake8 = "^5.0.4"
-later = "^20.10.1"
-<<<<<<< HEAD
-=======
-flake8 = "^5.0.4"
->>>>>>> 3c8a8238
 jedi = "^0.18.1"
 rope = "^1.3.0"
 
